--- conflicted
+++ resolved
@@ -104,11 +104,7 @@
             recipient: deposit.info.recipient.into(),
             amount: deposit.info.amount,
             max_fee: deposit.info.max_fee,
-<<<<<<< HEAD
-            lock_time: deposit.info.lock_time,
-=======
             lock_time: deposit.info.lock_time.to_consensus_u32(),
->>>>>>> 94da9364
             signers_public_key: deposit.info.signers_public_key.into(),
             sender_script_pub_keys: sender_script_pub_keys.into_iter().collect(),
         }
