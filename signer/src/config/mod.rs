//! Configuration management for the signer
use config::Config;
use config::ConfigError;
use config::Environment;
use config::File;
use libp2p::Multiaddr;
use serde::Deserialize;
use stacks_common::types::chainstate::StacksAddress;
use std::collections::BTreeSet;
use std::path::Path;
use url::Url;

use crate::config::error::SignerConfigError;
use crate::config::serialization::duration_seconds_deserializer;
use crate::config::serialization::p2p_multiaddr_deserializer_vec;
use crate::config::serialization::parse_stacks_address;
use crate::config::serialization::private_key_deserializer;
use crate::config::serialization::url_deserializer_single;
use crate::config::serialization::url_deserializer_vec;
use crate::keys::PrivateKey;
use crate::keys::PublicKey;
use crate::stacks::wallet::SignerWallet;

mod error;
mod serialization;

<<<<<<< HEAD
///
pub const MAX_BITCOIN_PROCESSING_DELAY_S: u64 = 300;
=======
/// Maximum configurable delay (in seconds) before processing new Bitcoin blocks.
pub const MAX_BITCOIN_PROCESSING_DELAY_SECONDS: u64 = 300;
>>>>>>> 94da9364

/// Trait for validating configuration values.
trait Validatable {
    /// Validate the configuration values.
    fn validate(&self, cfg: &Settings) -> Result<(), ConfigError>;
}

#[derive(serde::Deserialize, Debug, Clone, Copy, PartialEq, Eq)]
#[cfg_attr(any(test, feature = "testing"), derive(serde::Serialize))]
#[serde(rename_all = "lowercase")]
/// The Stacks and Bitcoin networks to use.
pub enum NetworkKind {
    /// The mainnet network
    Mainnet,
    /// The testnet network
    Testnet,
    /// The regtest network. This is equivalent to Testnet when
    /// constructing Stacks addresses and transactions.
    Regtest,
}

impl From<NetworkKind> for bitcoin::NetworkKind {
    fn from(value: NetworkKind) -> Self {
        match value {
            NetworkKind::Mainnet => bitcoin::NetworkKind::Main,
            _ => bitcoin::NetworkKind::Test,
        }
    }
}

impl From<NetworkKind> for bitcoin::KnownHrp {
    fn from(value: NetworkKind) -> Self {
        match value {
            NetworkKind::Mainnet => bitcoin::KnownHrp::Mainnet,
            NetworkKind::Testnet => bitcoin::KnownHrp::Testnets,
            NetworkKind::Regtest => bitcoin::KnownHrp::Regtest,
        }
    }
}

impl From<NetworkKind> for bitcoin::Network {
    fn from(network: NetworkKind) -> Self {
        match network {
            NetworkKind::Mainnet => bitcoin::Network::Bitcoin,
            NetworkKind::Testnet => bitcoin::Network::Testnet,
            NetworkKind::Regtest => bitcoin::Network::Regtest,
        }
    }
}

impl NetworkKind {
    /// Returns whether the network variant is Mainnet.
    pub fn is_mainnet(&self) -> bool {
        self == &NetworkKind::Mainnet
    }
}

/// Top-level configuration for the signer
#[derive(Deserialize, Clone, Debug)]
pub struct Settings {
    /// Blocklist client specific config
    pub blocklist_client: Option<BlocklistClientConfig>,
    /// Electrum notifier specific config
    pub block_notifier: BlockNotifierConfig,
    /// Signer-specific configuration
    pub signer: SignerConfig,
    /// Bitcoin core configuration
    pub bitcoin: BitcoinConfig,
    /// Stacks configuration
    pub stacks: StacksConfig,
    /// Emily client configuration
    pub emily: EmilyClientConfig,
}

/// Configuration used for the [`BitcoinCoreClient`](sbtc::rpc::BitcoinCoreClient).
#[derive(Deserialize, Clone, Debug)]
pub struct BitcoinConfig {
    /// Bitcoin RPC endpoints.
    #[serde(deserialize_with = "url_deserializer_vec")]
    pub rpc_endpoints: Vec<Url>,

    /// Bitcoin ZeroMQ block-hash stream endpoint.
    #[serde(deserialize_with = "url_deserializer_vec")]
    pub block_hash_stream_endpoints: Vec<Url>,
}

/// Signer network configuration
#[derive(Deserialize, Clone, Debug)]
pub struct P2PNetworkConfig {
    /// List of seeds for the P2P network. If empty then the signer will
    /// only use peers discovered via StackerDB.
    #[serde(deserialize_with = "p2p_multiaddr_deserializer_vec")]
    pub seeds: Vec<Multiaddr>,
    /// The local network interface(s) to listen on. If empty, then
    /// the signer will use [`DEFAULT_NETWORK_HOST`]:[`DEFAULT_NETWORK_PORT] as
    /// the default and listen on both TCP and QUIC protocols.
    #[serde(deserialize_with = "p2p_multiaddr_deserializer_vec")]
    pub listen_on: Vec<Multiaddr>,
    /// Optionally specifies the public endpoints of the signer. If empty, the
    /// signer will attempt to use peers in the network to discover its own
    /// public endpoint(s).
    #[serde(deserialize_with = "p2p_multiaddr_deserializer_vec")]
    pub public_endpoints: Vec<Multiaddr>,
}

impl Validatable for P2PNetworkConfig {
    fn validate(&self, cfg: &Settings) -> Result<(), ConfigError> {
        if [NetworkKind::Mainnet, NetworkKind::Testnet].contains(&cfg.signer.network)
            && self.seeds.is_empty()
        {
            return Err(ConfigError::Message(
                SignerConfigError::P2PSeedPeerRequired.to_string(),
            ));
        }

        Ok(())
    }
}

/// Blocklist client specific config
#[derive(Deserialize, Clone, Debug)]
pub struct BlocklistClientConfig {
    /// the url for the blocklist client
    #[serde(deserialize_with = "url_deserializer_single")]
    pub endpoint: Url,
}

/// Emily API configuration.
#[derive(Deserialize, Clone, Debug)]
pub struct EmilyClientConfig {
    /// Emily API endpoints.
    #[serde(deserialize_with = "url_deserializer_vec")]
    pub endpoints: Vec<Url>,
}

impl Validatable for EmilyClientConfig {
    fn validate(&self, _: &Settings) -> Result<(), ConfigError> {
        if self.endpoints.is_empty() {
            return Err(ConfigError::Message(
                "[emily_client] At least one Emily API endpoint must be provided".to_string(),
            ));
        }

        for endpoint in &self.endpoints {
            if !["http", "https"].contains(&endpoint.scheme()) {
                return Err(ConfigError::Message(
                    "[emily_client] Invalid URL scheme: must be HTTP or HTTPS".to_string(),
                ));
            }

            if endpoint.host_str().is_none() {
                return Err(ConfigError::Message(
                    "[emily_client] Invalid URL: host is required".to_string(),
                ));
            }
        }

        Ok(())
    }
}

/// Electrum notifier specific config
#[derive(Deserialize, Clone, Debug)]
pub struct BlockNotifierConfig {
    /// Electrum server address
    pub server: String,
    /// Retry interval in seconds
    pub retry_interval: u64,
    /// Maximum retry attempts
    pub max_retry_attempts: u32,
    /// Interval for pinging the server in seconds
    pub ping_interval: u64,
    /// Interval for subscribing to block headers in seconds
    pub subscribe_interval: u64,
}

impl Validatable for BlockNotifierConfig {
    fn validate(&self, _: &Settings) -> Result<(), ConfigError> {
        if self.server.is_empty() {
            return Err(ConfigError::Message(
                "[block_notifier] Electrum server cannot be empty".to_string(),
            ));
        }

        Ok(())
    }
}

/// Signer-specific configuration
#[derive(Deserialize, Clone, Debug)]
pub struct SignerConfig {
    /// The private key of the signer
    #[serde(deserialize_with = "private_key_deserializer")]
    pub private_key: PrivateKey,
    /// P2P network configuration
    pub p2p: P2PNetworkConfig,
    /// P2P network configuration
    pub network: NetworkKind,
    /// Event observer server configuration
    pub event_observer: EventObserverConfig,
    /// The address of the deployer of the sBTC smart contracts.
    #[serde(deserialize_with = "parse_stacks_address")]
    pub deployer: StacksAddress,
    /// The postgres database endpoint
    #[serde(deserialize_with = "url_deserializer_single")]
    pub db_endpoint: Url,
    /// The public keys of the signer sit during the bootstrapping phase of
    /// the signers.
    pub bootstrap_signing_set: Vec<PublicKey>,
    /// The number of signatures required for the signers' bootstrapped
    /// multi-sig wallet on Stacks.
    pub bootstrap_signatures_required: u16,
    /// The number of seconds the coordinator will wait
    /// before processing a new Bitcoin block
    /// (allowing it to propagate to the others signers)
    #[serde(deserialize_with = "duration_seconds_deserializer")]
    pub bitcoin_processing_delay: std::time::Duration,
}

impl Validatable for SignerConfig {
    fn validate(&self, cfg: &Settings) -> Result<(), ConfigError> {
        self.p2p.validate(cfg)?;
        if self.deployer.is_mainnet() != self.network.is_mainnet() {
            let err = SignerConfigError::NetworkDeployerMismatch;
            return Err(ConfigError::Message(err.to_string()));
        }
        // At least perform a simple check to see if the database endpoint is
        // valid for the supported database drivers. We only support PostgreSQL
        // for now. The rest of the URI we delegate to the database driver for
        // validation (which will fail fast on startup).
        if !["postgres", "postgresql"].contains(&self.db_endpoint.scheme()) {
            let err =
                SignerConfigError::UnsupportedDatabaseDriver(self.db_endpoint.scheme().to_string());
            return Err(ConfigError::Message(err.to_string()));
        }

        // The requirement here is that the bootstrap wallet in the config
        // is a valid wallet, and all of those checks are done by the
        // `SignerWallet::load_boostrap_wallet` function.
        if let Err(err) = SignerWallet::load_boostrap_wallet(self) {
            return Err(ConfigError::Message(err.to_string()));
        }

        let delay_secs = cfg.signer.bitcoin_processing_delay.as_secs();
        if delay_secs > MAX_BITCOIN_PROCESSING_DELAY_SECONDS {
            return Err(ConfigError::Message(
                SignerConfigError::InvalidBitcoinProcessingDelay(
                    MAX_BITCOIN_PROCESSING_DELAY_SECONDS,
                    delay_secs,
                )
                .to_string(),
            ));
        }

        // db_endpoint note: we don't validate the host because we will never
        // get here; the URL deserializer will fail if the host is empty.
        Ok(())
    }
}

impl SignerConfig {
    /// Return the bootstrapped signing set from the config. This function
    /// makes sure that the signing set includes the current signer.
    pub fn bootstrap_signing_set(&self) -> BTreeSet<PublicKey> {
        // We add in the current signer into the signing set from the
        // config just in case it hasn't been included already.
        let self_public_key = PublicKey::from_private_key(&self.private_key);
        self.bootstrap_signing_set
            .iter()
            .copied()
            .chain([self_public_key])
            .collect()
    }
}

/// Configuration for the Stacks event observer server (hosted within the signer).
#[derive(Debug, Clone, Deserialize)]
pub struct EventObserverConfig {
    /// The address and port to bind the server to.
    pub bind: std::net::SocketAddr,
}

impl Settings {
    /// Initializing the global config first with default values and then with
    /// provided/overwritten environment variables. The explicit separator with
    /// double underscores is needed to correctly parse the nested config structure.
    ///
    /// The environment variables are prefixed with `SIGNER_` and the nested
    /// fields are separated with double underscores. For example, the path
    /// `signer.p2p.listen_on` is parsed as following:
    ///
    /// ```text
    /// SIGNER_SIGNER__P2P__LISTEN_ON
    /// ^^^^^^ ^^^^^^  ^^^  ^^^^^^^^^
    ///    │  ^  │   ^^ │ ^^   │  ^
    ///    │  │  │   │  │ │    │  └ The underscore in the `listen_on` field
    ///    │  │  │   │  │ │    └ The `listen_on` field of the `p2p` object
    ///    │  │  │   │  │ └ separator("__")
    ///    │  │  │   │  └ The `p2p` field of the `signer` object
    ///    │  │  │   └ separator("__")
    ///    │  │  └ The `signer` field of the root object (`Settings`)
    ///    │  └ prefix_separator("_")
    ///    └ with_prefix("SIGNER")
    /// ```
    pub fn new(config_path: Option<impl AsRef<Path>>) -> Result<Self, ConfigError> {
        // To properly parse lists from both environment and config files while
        // using a custom deserializer, we need to specify the list separator,
        // enable try_parsing and specify the keys which should be parsed as lists.
        // If the keys aren't specified, the deserializer will try to parse all
        // Strings as lists which will result in an error.
        let env = Environment::with_prefix("SIGNER")
            .separator("__")
            .list_separator(",")
            .try_parsing(true)
            .with_list_parse_key("signer.bootstrap_signing_set")
            .with_list_parse_key("signer.p2p.seeds")
            .with_list_parse_key("signer.p2p.listen_on")
            .with_list_parse_key("signer.p2p.public_endpoints")
            .with_list_parse_key("bitcoin.rpc_endpoints")
            .with_list_parse_key("bitcoin.block_hash_stream_endpoints")
            .with_list_parse_key("stacks.endpoints")
            .with_list_parse_key("emily.endpoints")
            .prefix_separator("_");

        let mut cfg_builder = Config::builder();
        if let Some(path) = config_path {
            cfg_builder = cfg_builder.add_source(File::from(path.as_ref()));
        }
        cfg_builder = cfg_builder.add_source(env);

        let cfg = cfg_builder.build()?;

        let settings: Settings = cfg.try_deserialize()?;

        settings.validate()?;

        Ok(settings)
    }

    /// Perform validation on the configuration.
    fn validate(&self) -> Result<(), ConfigError> {
        self.block_notifier.validate(self)?;
        self.signer.validate(self)?;

        Ok(())
    }
}

/// Settings associated with the stacks node that this signer uses for information
#[derive(Debug, Clone, serde::Deserialize)]
pub struct StacksConfig {
    /// The endpoint to use when making requests to a stacks node.
    #[serde(deserialize_with = "url_deserializer_vec")]
    pub endpoints: Vec<url::Url>,
    /// This is the start height of the first EPOCH 3.0 block on the Stacks
    /// blockchain.
    pub nakamoto_start_height: u64,
}

impl Validatable for StacksConfig {
    fn validate(&self, _: &Settings) -> Result<(), ConfigError> {
        if self.endpoints.is_empty() {
            return Err(ConfigError::Message(
                "[stacks] Endpoints cannot be empty".to_string(),
            ));
        }

        if self.nakamoto_start_height == 0 {
            return Err(ConfigError::Message(
                "[stacks] Nakamoto start height must be greater than zero".to_string(),
            ));
        }

        Ok(())
    }
}

#[cfg(test)]
mod tests {
    use std::net::SocketAddr;
    use std::str::FromStr;

    use crate::config::serialization::try_parse_p2p_multiaddr;

    use crate::error::Error;
    use crate::testing::clear_env;

    use super::*;

    /// Helper function to quickly create a URL from a string in tests.
    fn url(s: &str) -> url::Url {
        s.parse().unwrap()
    }

    fn multiaddr(s: &str) -> Multiaddr {
        try_parse_p2p_multiaddr(s).unwrap()
    }

    /// This test checks that the default configuration values are loaded
    /// correctly from the default.toml file. The Stacks settings are excluded
    /// as they are covered by the [`default_config_toml_loads_with_environment`]
    /// test.
    // !! NOTE: This test needs to be updated if the default values in the
    // !! default.toml file are changed.
    #[test]
    fn default_config_toml_loads() {
        clear_env();

        let settings = Settings::new_from_default_config().unwrap();
        assert!(settings.blocklist_client.is_none());

        assert_eq!(settings.block_notifier.server, "tcp://localhost:60401");
        assert_eq!(settings.block_notifier.retry_interval, 10);
        assert_eq!(settings.block_notifier.max_retry_attempts, 5);
        assert_eq!(settings.block_notifier.ping_interval, 60);
        assert_eq!(settings.block_notifier.subscribe_interval, 10);

        assert_eq!(
            settings.signer.private_key,
            PrivateKey::from_str(
                "41634762d89dfa09133a4a8e9c1378d0161d29cd0a9433b51f1e3d32947a73dc"
            )
            .unwrap()
        );
        assert_eq!(settings.signer.network, NetworkKind::Regtest);

        assert_eq!(settings.signer.p2p.seeds, vec![]);
        assert_eq!(
            settings.signer.p2p.listen_on,
            vec![
                multiaddr("tcp://0.0.0.0:4122"),
                multiaddr("quic-v1://0.0.0.0:4122")
            ]
        );

        assert_eq!(
            settings.bitcoin.rpc_endpoints,
            vec![url("http://devnet:devnet@localhost:18443")]
        );
        assert_eq!(settings.bitcoin.rpc_endpoints[0].username(), "devnet");
        assert_eq!(settings.bitcoin.rpc_endpoints[0].password(), Some("devnet"));
        assert_eq!(
            settings.signer.event_observer.bind,
            "0.0.0.0:8801".parse::<SocketAddr>().unwrap()
        );
        assert!(!settings.signer.bootstrap_signing_set.is_empty());
        assert_eq!(settings.signer.bootstrap_signatures_required, 2);
    }

    #[test]
    fn default_config_toml_loads_signer_p2p_config_with_environment() {
        clear_env();

        std::env::set_var(
            "SIGNER_SIGNER__P2P__SEEDS",
            "tcp://seed-1:4122,tcp://seed-2:4122",
        );
        std::env::set_var("SIGNER_SIGNER__P2P__LISTEN_ON", "tcp://1.2.3.4:1234");

        let settings = Settings::new_from_default_config().unwrap();

        assert_eq!(
            settings.signer.p2p.seeds,
            vec![
                multiaddr("tcp://seed-1:4122"),
                multiaddr("tcp://seed-2:4122")
            ]
        );
        assert_eq!(
            settings.signer.p2p.listen_on,
            vec![multiaddr("tcp://1.2.3.4:1234")]
        );
    }

    #[test]
    fn default_config_toml_loads_bitcoin_config_with_environment() {
        clear_env();

        std::env::set_var(
            "SIGNER_BITCOIN__RPC_ENDPOINTS",
            "http://user:pass@localhost:1234,http://foo:bar@localhost:5678",
        );

        std::env::set_var(
            "SIGNER_BITCOIN__BLOCK_HASH_STREAM_ENDPOINTS",
            "tcp://localhost:1234,tcp://localhost:5678",
        );

        let settings = Settings::new_from_default_config().unwrap();

        assert_eq!(settings.bitcoin.rpc_endpoints.len(), 2);
        assert!(settings
            .bitcoin
            .rpc_endpoints
            .contains(&url("http://user:pass@localhost:1234")));
        assert!(settings
            .bitcoin
            .rpc_endpoints
            .contains(&url("http://foo:bar@localhost:5678")));
        assert!(settings
            .bitcoin
            .block_hash_stream_endpoints
            .contains(&url("tcp://localhost:1234")));
        assert!(settings
            .bitcoin
            .block_hash_stream_endpoints
            .contains(&url("tcp://localhost:5678")));
    }

    #[test]
    fn default_config_toml_loads_signer_private_key_config_with_environment() {
        clear_env();

        let new = "a1a6fcf2de80dcde3e0e4251eae8c69adf57b88613b2dcb79332cc325fa439bd";
        std::env::set_var("SIGNER_SIGNER__PRIVATE_KEY", new);

        let settings = Settings::new_from_default_config().unwrap();

        assert_eq!(
            settings.signer.private_key,
            PrivateKey::from_str(new).unwrap()
        );
    }

    #[test]
    fn default_config_toml_loads_signer_network_with_environment() {
        clear_env();

        let new = "testnet";
        // We set the p2p seeds here as we'll otherwise fail p2p seed validation
        // when the network is mainnet or testnet.
        std::env::set_var("SIGNER_SIGNER__P2P__SEEDS", "tcp://seed-1:4122");
        std::env::set_var("SIGNER_SIGNER__NETWORK", new);

        let settings = Settings::new_from_default_config().unwrap();
        assert_eq!(settings.signer.network, NetworkKind::Testnet);

        // We unset the p2p seeds here as they're not required for regtest.
        std::env::set_var("SIGNER_SIGNER__P2P__SEEDS", "");
        let new = "regtest";
        std::env::set_var("SIGNER_SIGNER__NETWORK", new);

        let settings = Settings::new_from_default_config().unwrap();
        assert_eq!(settings.signer.network, NetworkKind::Regtest);
    }

    #[test]
    fn default_config_toml_loads_with_environment() {
        clear_env();

        // The default toml used here specifies http://localhost:20443
        // as the stacks node endpoint.
        let settings = Settings::new_from_default_config().unwrap();
        let host = settings.stacks.endpoints[0].host();
        assert_eq!(host, Some(url::Host::Domain("localhost")));
        assert_eq!(settings.stacks.endpoints[0].port(), Some(20443));

        std::env::set_var(
            "SIGNER_STACKS__ENDPOINTS",
            "http://whatever:1234,http://whateva:4321",
        );

        let settings = Settings::new_from_default_config().unwrap();
        let host = settings.stacks.endpoints[0].host();
        assert_eq!(host, Some(url::Host::Domain("whatever")));
        assert_eq!(settings.stacks.endpoints[0].port(), Some(1234));
        let host = settings.stacks.endpoints[1].host();
        assert_eq!(host, Some(url::Host::Domain("whateva")));
        assert_eq!(settings.stacks.endpoints[1].port(), Some(4321));

        std::env::set_var("SIGNER_STACKS__ENDPOINTS", "http://127.0.0.1:5678");

        let settings = Settings::new_from_default_config().unwrap();
        let ip: std::net::Ipv4Addr = "127.0.0.1".parse().unwrap();
        assert_eq!(
            settings.stacks.endpoints[0].host(),
            Some(url::Host::Ipv4(ip))
        );
        assert_eq!(settings.stacks.endpoints[0].port(), Some(5678));

        std::env::set_var("SIGNER_STACKS__ENDPOINTS", "http://[::1]:9101");

        let settings = Settings::new_from_default_config().unwrap();
        let ip: std::net::Ipv6Addr = "::1".parse().unwrap();
        assert_eq!(
            settings.stacks.endpoints[0].host(),
            Some(url::Host::Ipv6(ip))
        );
        assert_eq!(settings.stacks.endpoints[0].port(), Some(9101));

        let delay = 42;
        std::env::set_var("SIGNER_SIGNER__BITCOIN_PROCESSING_DELAY", delay.to_string());

        let settings = Settings::new_from_default_config().unwrap();
        assert_eq!(
            settings.signer.bitcoin_processing_delay,
            std::time::Duration::from_secs(delay),
        );
    }

    #[test]
    fn blocklist_client_endpoint() {
        clear_env();

        let endpoint = "http://127.0.0.1:12345";
        std::env::set_var("SIGNER_BLOCKLIST_CLIENT__ENDPOINT", endpoint);
        let settings = Settings::new_from_default_config().unwrap();

        let actual_endpoint = settings.blocklist_client.unwrap().endpoint;
        assert_eq!(actual_endpoint, url::Url::parse(endpoint).unwrap());
    }

    #[test]
    fn invalid_private_key_length_returns_correct_error() {
        clear_env();

        std::env::set_var("SIGNER_SIGNER__PRIVATE_KEY", "1234");

        let settings = Settings::new_from_default_config();
        assert!(settings.is_err());
        assert!(matches!(
            settings.unwrap_err(),
            ConfigError::Message(msg) if msg == SignerConfigError::InvalidStacksPrivateKeyLength(4).to_string()
        ));
    }

    #[test]
    fn invalid_bitcoin_processing_delay_returns_correct_error() {
        clear_env();

        let delay = MAX_BITCOIN_PROCESSING_DELAY_SECONDS + 1;
        std::env::set_var("SIGNER_SIGNER__BITCOIN_PROCESSING_DELAY", delay.to_string());

        let settings = Settings::new_from_default_config();
        assert!(settings.is_err());
        assert!(matches!(
            settings.unwrap_err(),
            ConfigError::Message(msg) if msg == SignerConfigError::InvalidBitcoinProcessingDelay(MAX_BITCOIN_PROCESSING_DELAY_SECONDS, delay).to_string()
        ));
    }

    #[test]
    fn invalid_private_key_compression_byte_marker_returns_correct_error() {
        clear_env();

        std::env::set_var(
            "SIGNER_SIGNER__PRIVATE_KEY",
            "a1a6fcf2de80dcde3e0e4251eae8c69adf57b88613b2dcb79332cc325fa439bd02",
        );
        let settings = Settings::new_from_default_config();
        assert!(settings.is_err());
        assert!(matches!(
            settings.unwrap_err(),
            ConfigError::Message(msg) if msg == SignerConfigError::InvalidStacksPrivateKeyCompressionByte("02".to_string()).to_string()
        ));
    }

    #[test]
    fn valid_33_byte_private_key_works() {
        clear_env();

        std::env::set_var(
            "SIGNER_SIGNER__PRIVATE_KEY",
            "a1a6fcf2de80dcde3e0e4251eae8c69adf57b88613b2dcb79332cc325fa439bd01",
        );
        let settings = Settings::new_from_default_config();
        assert!(settings.is_ok());
    }

    #[test]
    fn invalid_private_key_hex_returns_correct_error() {
        clear_env();

        std::env::set_var(
            "SIGNER_SIGNER__PRIVATE_KEY",
            "zzzzzzzzzzzzzzzzzzzzzzzzzzzzzzzzzzzzzzzzzzzzzzzzzzzzzzzzzzzzzzzz",
        );
        let hex_err = hex::decode("zz").unwrap_err();

        let settings = Settings::new_from_default_config();
        assert!(matches!(
            settings.unwrap_err(),
            ConfigError::Message(msg) if msg == Error::DecodeHexBytes(hex_err).to_string()
        ));
    }

    #[test]
    fn invalid_p2p_uri_scheme_returns_correct_error() {
        clear_env();

        std::env::set_var("SIGNER_SIGNER__P2P__SEEDS", "http://seed-1:4122");
        assert!(matches!(
            Settings::new_from_default_config(),
            Err(ConfigError::Message(msg)) if msg == SignerConfigError::InvalidP2PScheme("http".to_string()).to_string()
        ))
    }

    #[test]
    fn missing_p2p_uri_port_returns_correct_error() {
        clear_env();

        std::env::set_var("SIGNER_SIGNER__P2P__SEEDS", "tcp://seed-1");
        assert!(matches!(
            Settings::new_from_default_config(),
            Err(ConfigError::Message(msg)) if msg == SignerConfigError::P2PPortRequired.to_string()
        ))
    }

    #[test]
    fn missing_p2p_uri_host_returns_correct_error() {
        clear_env();

        std::env::set_var("SIGNER_SIGNER__P2P__SEEDS", "tcp://:4122");
        assert!(matches!(
            Settings::new_from_default_config(),
            Err(ConfigError::Message(msg)) if msg == SignerConfigError::InvalidP2PUri(url::ParseError::EmptyHost).to_string()
        ))
    }

    #[test]
    fn p2p_uri_with_username_returns_correct_error() {
        clear_env();

        std::env::set_var("SIGNER_SIGNER__P2P__SEEDS", "tcp://user:@localhost:4122");
        assert!(matches!(
            Settings::new_from_default_config(),
            Err(ConfigError::Message(msg)) if msg == SignerConfigError::P2PUsernameNotSupported("user".to_string()).to_string()
        ))
    }

    #[test]
    fn p2p_uri_with_password_returns_correct_error() {
        clear_env();

        std::env::set_var("SIGNER_SIGNER__P2P__SEEDS", "tcp://:pass@localhost:4122");
        assert!(matches!(
            Settings::new_from_default_config(),
            Err(ConfigError::Message(msg)) if msg == SignerConfigError::P2PPasswordNotSupported("pass".to_string()).to_string()
        ))
    }

    #[test]
    fn p2p_uri_with_query_string_returns_correct_error() {
        clear_env();

        std::env::set_var("SIGNER_SIGNER__P2P__SEEDS", "tcp://localhost:4122?foo=bar");
        assert!(matches!(
            Settings::new_from_default_config(),
            Err(ConfigError::Message(msg)) if msg == SignerConfigError::P2PQueryStringsNotSupported("foo=bar".to_string()).to_string()
        ))
    }

    #[test]
    fn p2p_uri_with_path_returns_correct_error() {
        clear_env();

        std::env::set_var("SIGNER_SIGNER__P2P__SEEDS", "tcp://localhost:4122/hello");
        assert!(matches!(
            Settings::new_from_default_config(),
            Err(ConfigError::Message(msg)) if msg == SignerConfigError::P2PPathsNotSupported("/hello".to_string()).to_string()
        ))
    }

    #[test]
    fn p2p_ip4_uri_works() {
        use libp2p::multiaddr::Protocol;

        clear_env();

        std::env::set_var("SIGNER_SIGNER__P2P__LISTEN_ON", "tcp://0.0.0.0:4122");
        let settings = Settings::new_from_default_config().expect("failed to load default config");

        let actual = settings
            .signer
            .p2p
            .listen_on
            .first()
            .expect("listen_on is empty");
        let expected = Multiaddr::empty()
            .with(Protocol::Ip4(
                "0.0.0.0".parse().expect("failed to parse ipaddr"),
            ))
            .with(Protocol::Tcp(4122));

        assert_eq!(*actual, expected);
    }

    #[test]
    fn p2p_ip6_uri_works() {
        use libp2p::multiaddr::Protocol;

        clear_env();

        std::env::set_var("SIGNER_SIGNER__P2P__LISTEN_ON", "tcp://[ff06::c3]:4122");
        let settings = Settings::new_from_default_config().expect("failed to load default config");

        let actual = settings
            .signer
            .p2p
            .listen_on
            .first()
            .expect("listen_on is empty");
        let expected = Multiaddr::empty()
            .with(Protocol::Ip6(
                "ff06::c3".parse().expect("failed to parse ipaddr"),
            ))
            .with(Protocol::Tcp(4122));

        assert_eq!(*actual, expected);
    }

    #[test_case::test_case(NetworkKind::Mainnet; "mainnet network, testnet deployer")]
    #[test_case::test_case(NetworkKind::Testnet; "testnet network, mainnet deployer")]
    fn network_mismatch_network_of_deployer(network: NetworkKind) {
        clear_env();

        let is_mainnet = network == NetworkKind::Mainnet;
        // The deployer address always has the opposite network kind.
        let address = StacksAddress::burn_address(!is_mainnet);
        std::env::set_var("SIGNER_SIGNER__DEPLOYER", address.to_string());
        // Let's set the network. maybe use strum for this in the future
        let network = match network {
            NetworkKind::Mainnet => "mainnet",
            NetworkKind::Testnet => "testnet",
            NetworkKind::Regtest => "regtest",
        };
        std::env::set_var("SIGNER_SIGNER__NETWORK", network);
        // We need to set at least one seed when deploying to mainnet.
        std::env::set_var("SIGNER_SIGNER__P2P__SEEDS", "tcp://localhost:4122");

        assert!(matches!(
            Settings::new_from_default_config(),
            Err(ConfigError::Message(msg)) if msg == SignerConfigError::NetworkDeployerMismatch.to_string()
        ));
    }

    #[test_case::test_case(NetworkKind::Mainnet; "mainnet")]
    #[test_case::test_case(NetworkKind::Testnet; "testnet")]
    #[test_case::test_case(NetworkKind::Regtest; "regtest")]
    fn network_matches_network_of_deployer(network: NetworkKind) {
        clear_env();

        let is_mainnet = network == NetworkKind::Mainnet;
        // The deployer address always has the opposite network kind.
        let address = StacksAddress::burn_address(is_mainnet);
        std::env::set_var("SIGNER_SIGNER__DEPLOYER", address.to_string());
        // Let's set the network. maybe use strum for this in the future
        let network = match network {
            NetworkKind::Mainnet => "mainnet",
            NetworkKind::Testnet => "testnet",
            NetworkKind::Regtest => "regtest",
        };
        std::env::set_var("SIGNER_SIGNER__NETWORK", network);
        // We need to set at least one seed when deploying to mainnet.
        std::env::set_var("SIGNER_SIGNER__P2P__SEEDS", "tcp://localhost:4122");

        assert!(Settings::new_from_default_config().is_ok());
    }

    #[test]
    fn bootstrap_wallet_signatures_required() {
        clear_env();

        let signatures_required = 3;
        std::env::set_var(
            "SIGNER_SIGNER__BOOTSTRAP_SIGNATURES_REQUIRED",
            signatures_required.to_string(),
        );
        let settings = Settings::new_from_default_config().unwrap();

        assert_eq!(
            settings.signer.bootstrap_signatures_required,
            signatures_required
        );
    }

    #[test]
    fn bootstrap_wallet_signer_set() {
        clear_env();

        let keys = "035249137286c077ccee65ecc43e724b9b9e5a588e3d7f51e3b62f9624c2a49e46,031a4d9f4903da97498945a4e01a5023a1d53bc96ad670bfe03adf8a06c52e6380";
        std::env::set_var("SIGNER_SIGNER__BOOTSTRAP_SIGNING_SET", keys);
        let settings = Settings::new_from_default_config().unwrap();
        let public_keys: Vec<PublicKey> = keys
            .split(",")
            .flat_map(secp256k1::PublicKey::from_str)
            .map(PublicKey::from)
            .collect();

        assert_eq!(settings.signer.bootstrap_signing_set, public_keys);
    }

    #[test]
    fn bad_bootstrap_wallet_signer_set() {
        clear_env();

        let keys = "031a4d9f4903da97498945a4e01a5023a1d53bc96ad670bfe03adf8a06c52e6380";
        let signatures_required = 3;
        std::env::set_var("SIGNER_SIGNER__BOOTSTRAP_SIGNING_SET", keys);
        std::env::set_var(
            "SIGNER_SIGNER__BOOTSTRAP_SIGNATURES_REQUIRED",
            signatures_required.to_string(),
        );
        assert!(Settings::new_from_default_config().is_err());
    }

    #[test]
    fn db_endpoint_postgresql_works() {
        clear_env();

        let driver = "postgresql";
        let endpoint = format!("{driver}://user:pass@localhost:1234/abc123");

        std::env::set_var("SIGNER_SIGNER__DB_ENDPOINT", &endpoint);
        let settings = Settings::new_from_default_config().unwrap();
        assert_eq!(url(&endpoint), settings.signer.db_endpoint);
    }

    #[test]
    fn db_endpoint_invalid_driver_returns_correct_error() {
        clear_env();

        let driver = "somedb";
        let endpoint = format!("{driver}://user:pass@localhost:1234/abc123");

        std::env::set_var("SIGNER_SIGNER__DB_ENDPOINT", &endpoint);
        let settings = Settings::new_from_default_config();
        assert!(settings.is_err());
        assert!(matches!(
            settings.unwrap_err(),
            ConfigError::Message(msg) if msg == SignerConfigError::UnsupportedDatabaseDriver(driver.to_string()).to_string()
        ));
    }
}<|MERGE_RESOLUTION|>--- conflicted
+++ resolved
@@ -24,13 +24,8 @@
 mod error;
 mod serialization;
 
-<<<<<<< HEAD
-///
-pub const MAX_BITCOIN_PROCESSING_DELAY_S: u64 = 300;
-=======
 /// Maximum configurable delay (in seconds) before processing new Bitcoin blocks.
 pub const MAX_BITCOIN_PROCESSING_DELAY_SECONDS: u64 = 300;
->>>>>>> 94da9364
 
 /// Trait for validating configuration values.
 trait Validatable {
