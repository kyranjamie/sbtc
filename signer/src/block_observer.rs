//! # Block observer
//!
//! This module contains the block observer implementation for the sBTC signer.
//! The block observer is responsible for populating the signer database with
//! information from the Bitcoin and Stacks blockchains, and notifying
//! the signer event loop whenever the state has been updated.
//!
//! The following information is extracted by the block observer:
//! - Bitcoin blocks
//! - Stacks blocks
//! - Deposit requests
//! - sBTC transactions
//! - Withdraw requests
//! - Deposit accept transactions
//! - Withdraw accept transactions
//! - Withdraw reject transactions
//! - Update signer set transactions
//! - Set aggregate key transactions

use std::future::Future;
use std::time::Duration;

use crate::bitcoin::rpc::BitcoinTxInfo;
use crate::bitcoin::utxo::TxDeconstructor as _;
use crate::bitcoin::BitcoinInteract;
use crate::context::Context;
use crate::context::SignerEvent;
use crate::emily_client::EmilyInteract;
use crate::error::Error;
use crate::stacks::api::StacksInteract;
use crate::stacks::api::TenureBlocks;
use crate::storage;
use crate::storage::model;
use crate::storage::model::SignerOutput;
use crate::storage::DbRead;
use crate::storage::DbWrite;
use bitcoin::hashes::Hash as _;
use bitcoin::BlockHash;
use bitcoin::ScriptBuf;
use bitcoin::Transaction;
use futures::stream::StreamExt;
use sbtc::deposits::CreateDepositRequest;
use sbtc::deposits::DepositInfo;
use std::collections::HashSet;

/// Block observer
#[derive(Debug)]
pub struct BlockObserver<Context, StacksClient, EmilyClient, BlockHashStream> {
    /// Signer context
    pub context: Context,
    /// Stacks client
    pub stacks_client: StacksClient,
    /// Emily client
    pub emily_client: EmilyClient,
    /// Stream of blocks from the block notifier
    pub bitcoin_blocks: BlockHashStream,
    /// How far back in time the observer should look
    pub horizon: usize,
}

/// A full "deposit", containing the bitcoin transaction and a fully
/// extracted and verified `scriptPubKey` from one of the transaction's
/// UTXOs.
#[derive(Debug, Clone)]
pub struct Deposit {
    /// The transaction spent to the signers as a deposit for sBTC.
    pub tx_info: BitcoinTxInfo,
    /// The deposit information included in one of the output
    /// `scriptPubKey`s of the above transaction.
    pub info: DepositInfo,
}

impl DepositRequestValidator for CreateDepositRequest {
    async fn validate<C>(&self, client: &C) -> Result<Option<Deposit>, Error>
    where
        C: BitcoinInteract,
    {
        // Fetch the transaction from either a block or from the mempool
        let Some(response) = client.get_tx(&self.outpoint.txid).await? else {
            return Ok(None);
        };

        // If the transaction has not been confirmed yet, then the block
        // hash will be None. The trasnaction has not failed validation,
        // let's try again when it gets confirmed.
        let Some(block_hash) = response.block_hash else {
            return Ok(None);
        };

        // The `get_tx_info` call here should not return None, we know that
        // it has been included in a block.
        let Some(tx_info) = client.get_tx_info(&self.outpoint.txid, &block_hash).await? else {
            return Ok(None);
        };

        // TODO(515): After the transaction passes validation, we need to
        // check whether we know about the public key in the deposit
        // script.

        Ok(Some(Deposit {
            info: self.validate_tx(&tx_info.tx)?,
            tx_info,
        }))
    }
}

/// A trait to add validation functionality to the [`CreateDepositRequest`]
/// type.
pub trait DepositRequestValidator {
    /// Validate this deposit request from the transaction.
    ///
    /// This function fetches the transaction using the given client and
    /// checks that the transaction has been submitted. The transaction
    /// need not be confirmed.
    fn validate<C>(&self, client: &C) -> impl Future<Output = Result<Option<Deposit>, Error>>
    where
        C: BitcoinInteract;
}

impl<C, SC, EC, BHS> BlockObserver<C, SC, EC, BHS>
where
    C: Context,
    SC: StacksInteract,
    EC: EmilyInteract,
    BHS: futures::stream::Stream<Item = Result<bitcoin::BlockHash, Error>> + Unpin,
{
    /// Run the block observer
    #[tracing::instrument(skip(self), name = "block-observer")]
    pub async fn run(mut self) -> Result<(), Error> {
        let term = self.context.get_termination_handle();

        loop {
            if term.shutdown_signalled() {
                break;
            }

            // Bitcoin blocks will generally arrive in ~19 minute intervals, so
            // we don't need to be so aggresive in our timeout here.
            let poll = tokio::time::timeout(Duration::from_millis(100), self.bitcoin_blocks.next());

            match poll.await {
                Ok(Some(Ok(block_hash))) => {
                    tracing::info!(%block_hash, "observed new bitcoin block from stream");

                    let next_blocks_to_process = match self.next_blocks_to_process(block_hash).await
                    {
                        Ok(blocks) => blocks,
                        Err(error) => {
                            tracing::warn!(%error, %block_hash, "could not get next blocks to process");
                            continue;
                        }
                    };

                    for block in next_blocks_to_process {
                        if let Err(error) = self.process_bitcoin_block(block).await {
                            tracing::warn!(%error, "could not process bitcoin block");
                        }
                    }

                    tracing::info!("loading latest deposit requests from Emily");
                    if let Err(error) = self.load_latest_deposit_requests().await {
                        tracing::warn!(%error, "could not load latest deposit requests from Emily");
                    }

                    self.context
                        .signal(SignerEvent::BitcoinBlockObserved.into())?;
                }
                Ok(Some(Err(error))) => {
                    tracing::warn!(%error, "error decoding new bitcoin block hash from stream");
                    continue;
                }
                _ => continue,
            };
        }

        tracing::info!("block observer has stopped");

        Ok(())
    }

    /// Fetch deposit requests from Emily and store the validated ones into
    /// the database.
    #[tracing::instrument(skip(self))]
    async fn load_latest_deposit_requests(&mut self) -> Result<(), Error> {
        let mut deposit_requests = Vec::new();
        let mut failed_requests = Vec::new();

        for request in self.emily_client.get_deposits().await? {
            let deposit = request
                .validate(&self.context.get_bitcoin_client())
                .await
                .inspect_err(|error| tracing::warn!(%error, "could not validate deposit request"));

            match deposit {
                // Happy path, we've successfully validated the deposit
                // request.
                Ok(Some(deposit)) => deposit_requests.push(deposit),
                // This happens when the transaction has failed the first
                // step of validation or has passed the first step, but we
                // don't recognize the x-only public key in the deposit
                // script.
                Err(Error::SbtcLib(_)) | Err(Error::UnknownAggregateKey(_, _)) => {
                    failed_requests.push(request.outpoint);
                }
                // This happens when we cannot find the associated
                // transaction confirmed on a bitcoin block, or when we
                // encountered some unexpected error when reaching out to
                // bitcoin-core or our database. We've already logged the
                // error above, so there is nothing more to do.
                Err(_) | Ok(None) => {}
            }
        }

        self.store_deposit_requests(deposit_requests).await?;

        tracing::debug!("finished processing deposit requests");
        Ok(())
    }

    #[tracing::instrument(skip(self))]
    async fn next_blocks_to_process(
        &self,
        mut block_hash: bitcoin::BlockHash,
    ) -> Result<Vec<bitcoin::Block>, Error> {
        let mut blocks = Vec::new();

        for _ in 0..self.horizon {
            if self.have_already_processed_block(&block_hash).await? {
                tracing::debug!(%block_hash, "already processed block");
                break;
            }

            let block = self
                .context
                .get_bitcoin_client()
                .get_block(&block_hash)
                .await?
                .ok_or(Error::MissingBitcoinBlock(block_hash.into()))?;

            block_hash = block.header.prev_blockhash;
            blocks.push(block);
        }

        // Make order chronological
        blocks.reverse();
        Ok(blocks)
    }

    #[tracing::instrument(skip(self))]
    async fn have_already_processed_block(
        &self,
        block_hash: &bitcoin::BlockHash,
    ) -> Result<bool, Error> {
        Ok(self
            .context
            .get_storage()
            .get_bitcoin_block(&block_hash.to_byte_array().into())
            .await?
            .is_some())
    }

    #[tracing::instrument(skip_all, fields(block_hash = %block.block_hash()))]
    async fn process_bitcoin_block(&self, block: bitcoin::Block) -> Result<(), Error> {
        tracing::info!("processing bitcoin block");
        let tenure_info = self.stacks_client.get_tenure_info().await?;

        tracing::debug!("fetching unknown ancestral blocks from stacks-core");
        let stacks_blocks = crate::stacks::api::fetch_unknown_ancestors(
            &self.stacks_client,
            &self.context.get_storage(),
            tenure_info.tip_block_id,
        )
        .await?;

        self.write_stacks_blocks(&stacks_blocks).await?;
        self.write_bitcoin_block(&block).await?;

        tracing::debug!("finished processing bitcoin block");
        Ok(())
    }

    /// For each of the deposit requests, persist the corresponding
    /// transaction and the parsed deposit info into the database.
    ///
    /// This function does three things:
    /// 1. For all deposit requests, check to see if there are bitcoin
    ///    blocks that we do not have in our database.
    /// 2. If we do not have a record of the bitcoin block then write it
    ///    to the database.
    /// 3. Write the deposit transaction and the extracted deposit info
    ///    into the database.
    async fn store_deposit_requests(&self, requests: Vec<Deposit>) -> Result<(), Error> {
        // We need to check to see if we have a record of the bitcoin block
        // that contains the deposit request in our database. If we don't
        // then write them to our database.
        self.store_deposit_request_blocks(&requests).await?;

        // Okay now we write the deposit requests and the transactions to
        // the database.
        let (deposit_requests, deposit_request_txs) = requests
            .into_iter()
            .map(|deposit| {
                let tx = model::Transaction {
                    txid: deposit.tx_info.txid.to_byte_array(),
                    tx: bitcoin::consensus::serialize(&deposit.tx_info.tx),
                    tx_type: model::TransactionType::DepositRequest,
                    block_hash: deposit.tx_info.block_hash.to_byte_array(),
                };

                (model::DepositRequest::from(deposit), tx)
            })
            .collect::<Vec<_>>()
            .into_iter()
            .unzip();

        let db = self.context.get_storage_mut();
        db.write_bitcoin_transactions(deposit_request_txs).await?;
        db.write_deposit_requests(deposit_requests).await?;

        Ok(())
    }

    /// This function does two things:
    /// 1. For all deposit requests, check to see if there are bitcoin
    ///    blocks that we do not have in our database.
    /// 2. If we do not have a record of the bitcoin block then write it
    ///    to the database.
    async fn store_deposit_request_blocks(&self, requests: &[Deposit]) -> Result<(), Error> {
        let db = self.context.get_storage_mut();
        let mut deposit_blocks = Vec::new();

        // We need to check to see if we have a record of the bitcoin block
        // that contains the deposit request in our database.
        for deposit in requests.iter() {
            let blocks = self
                .next_blocks_to_process(deposit.tx_info.block_hash)
                .await?
                .into_iter()
                .map(model::BitcoinBlock::from);
            deposit_blocks.extend(blocks);
        }

        // We now get the distinct blocks and write them to the database.
        deposit_blocks.sort_by_key(|block| (block.block_height, block.block_hash));
        deposit_blocks.dedup();

        for block in deposit_blocks {
            db.write_bitcoin_block(&block).await?;
        }

        Ok(())
    }

    /// Extract all BTC transactions from the block where one of the UTXOs
    /// can be spent by the signers.
    ///
    /// # Note
    ///
    /// When using the postgres storage, we need to make sure that this
    /// function is called after the `Self::write_bitcoin_block` function
    /// because of the foreign key constraints.
    async fn extract_sbtc_transactions(
        &self,
        block_hash: BlockHash,
        txs: &[Transaction],
    ) -> Result<(), Error> {
        // We store all the scriptPubKeys associated with the signers'
        // aggregate public key. Let's get the last years worth of them.
        let signer_script_pubkeys: HashSet<ScriptBuf> = self
            .context
            .get_storage()
            .get_signers_script_pubkeys()
            .await?
            .into_iter()
            .map(ScriptBuf::from_bytes)
            .collect();

        let db = self.context.get_storage_mut();
<<<<<<< HEAD
        let btc_rpc = self.context.get_bitcoin_client();
=======
>>>>>>> 818ac00a
        // Look through all the UTXOs in the given transaction slice and
        // keep the transactions where a UTXO is locked with a
        // `scriptPubKey` controlled by the signers.
        let mut sbtc_txs = Vec::new();
        for tx in txs {
            tracing::debug!(txid = %tx.compute_txid(), "attempting to extract sbtc transaction");
            // If any of the outputs are spent to one of the signers'
            // addresses, then we care about it
            let outputs_spent_to_signers = tx
                .output
                .iter()
                .any(|tx_out| signer_script_pubkeys.contains(&tx_out.script_pubkey));

            if !outputs_spent_to_signers {
                continue;
            }

            // This function is called after we have received a
            // notification of a bitcoin block, and we are iterating
            // through all of the transactions within that block. This
            // means the `get_tx_info` call below should not fail.
            let txid = tx.compute_txid();
            let tx_info = btc_rpc
                .get_tx_info(&txid, &block_hash)
                .await?
                .ok_or(Error::BitcoinTxMissing(txid, None))?;

            // sBTC transactions have as first txin a signers spendable output
            let tx_type = if tx_info.is_signer_created(&signer_script_pubkeys) {
                model::TransactionType::SbtcTransaction
            } else {
                model::TransactionType::Donation
            };

            let txid = tx.compute_txid();
            sbtc_txs.push(model::Transaction {
                txid: txid.to_byte_array(),
                tx: bitcoin::consensus::serialize(&tx),
                tx_type,
                block_hash: block_hash.to_byte_array(),
            });

<<<<<<< HEAD
            for prevout in tx_info.to_inputs(&signer_script_pubkeys) {
                db.write_tx_prevout(&prevout).await?;
            }

            for output in tx_info.to_outputs(&signer_script_pubkeys) {
                db.write_tx_output(&output).await?;
=======
            // Let's write the donation to the signer_txos table.
            if tx_type == model::TransactionType::Donation {
                let donations =
                    tx.output.iter().enumerate().filter(|(_, tx_out)| {
                        signer_script_pubkeys.contains(&tx_out.script_pubkey)
                    });
                for (output_index, output) in donations {
                    let signer_output = SignerOutput {
                        txid: txid.into(),
                        output_index: output_index as u32,
                        script_pubkey: output.script_pubkey.clone().into(),
                        amount: output.value.to_sat(),
                        txo_type: model::TxoType::Donation,
                    };
                    tracing::debug!(%txid, "writing donation utxo to the database");
                    db.write_signer_txo(&signer_output).await?;
                }
>>>>>>> 818ac00a
            }
        }

        // Write these transactions into storage.
        db.write_bitcoin_transactions(sbtc_txs).await?;
        Ok(())
    }

    async fn write_stacks_blocks(&self, tenures: &[TenureBlocks]) -> Result<(), Error> {
        let deployer = &self.context.config().signer.deployer;
        let txs = tenures
            .iter()
            .flat_map(|tenure| {
                storage::postgres::extract_relevant_transactions(tenure.blocks(), deployer)
            })
            .collect::<Vec<_>>();

        let headers = tenures
            .iter()
            .flat_map(TenureBlocks::as_stacks_blocks)
            .collect::<Vec<_>>();

        let storage = self.context.get_storage_mut();
        storage.write_stacks_block_headers(headers).await?;
        storage.write_stacks_transactions(txs).await?;
        Ok(())
    }

    /// Write the bitcoin block to the database. We also write any
    /// transactions that are spend to any of the signers `scriptPubKey`s
    async fn write_bitcoin_block(&self, block: &bitcoin::Block) -> Result<(), Error> {
        let db_block = model::BitcoinBlock::from(block);

        self.context
            .get_storage_mut()
            .write_bitcoin_block(&db_block)
            .await?;
        self.extract_sbtc_transactions(block.block_hash(), &block.txdata)
            .await?;

        Ok(())
    }
}

#[cfg(test)]
mod tests {
    use bitcoin::Amount;
    use bitcoin::BlockHash;
    use bitcoin::TxOut;
    use fake::Dummy;
    use fake::Fake;
    use model::BitcoinTxId;
    use model::ScriptPubKey;
    use rand::SeedableRng;
    use test_log::test;

    use crate::bitcoin::rpc::GetTxResponse;
    use crate::context::SignerSignal;
    use crate::keys::PublicKey;
    use crate::keys::SignerScriptPubKey as _;
    use crate::storage;
    use crate::testing::block_observer::TestHarness;
    use crate::testing::context::*;

    use super::*;

    #[test(tokio::test)]
    async fn should_be_able_to_extract_bitcoin_blocks_given_a_block_header_stream() {
        let mut rng = rand::rngs::StdRng::seed_from_u64(46);
        let storage = storage::in_memory::Store::new_shared();
        let test_harness = TestHarness::generate(&mut rng, 20, 0..5);
        let ctx = TestContext::builder()
            .with_storage(storage.clone())
            .with_stacks_client(test_harness.clone())
            .with_emily_client(test_harness.clone())
            .with_bitcoin_client(test_harness.clone())
            .build();

        // There must be at least one signal receiver alive when the block observer
        // later tries to send a signal, hence this line.
        let _signal_rx = ctx.get_signal_receiver();
        let block_hash_stream = test_harness.spawn_block_hash_stream();

        let block_observer = BlockObserver {
            context: ctx.clone(),
            stacks_client: test_harness.clone(),
            emily_client: test_harness.clone(),
            bitcoin_blocks: block_hash_stream,
            horizon: 1,
        };

        let handle = tokio::spawn(block_observer.run());
        ctx.wait_for_signal(Duration::from_secs(3), |signal| {
            matches!(
                signal,
                SignerSignal::Event(SignerEvent::BitcoinBlockObserved)
            )
        })
        .await
        .expect("block observer failed to complete within timeout");

        for block in test_harness.bitcoin_blocks() {
            let persisted = storage
                .get_bitcoin_block(&block.block_hash().into())
                .await
                .expect("storage error")
                .expect("block wasn't persisted");

            assert_eq!(persisted.block_hash, block.block_hash().into())
        }

        handle.abort();
    }

    /// Test that `BlockObserver::load_latest_deposit_requests` takes
    /// deposits from emily, validates them and only keeps the ones that
    /// pass validation and have been confirmed.
    #[tokio::test]
    async fn validated_confirmed_deposits_get_added_to_state() {
        let mut rng = rand::rngs::StdRng::seed_from_u64(46);
        let mut test_harness = TestHarness::generate(&mut rng, 20, 0..5);
        // We want the test harness to fetch a block from our
        // "bitcoin-core", which in this case is the test harness. So we
        // use a block hash that the test harness knows about.
        let block_hash = test_harness
            .bitcoin_blocks()
            .first()
            .map(|block| block.block_hash());

        let lock_time = 150;
        let max_fee = 32000;
        let amount = 500_000;

        // We're going to create two deposit requests, the first one valid
        // and the second one invalid. Emily will return both the valid and
        // invalid requests (even though it should've validated them) and
        // BitcoinClient will return the right transaction for both of
        // them.
        let tx_setup0 = sbtc::testing::deposits::tx_setup(lock_time, max_fee, amount);
        let deposit_request0 = CreateDepositRequest {
            outpoint: bitcoin::OutPoint {
                txid: tx_setup0.tx.compute_txid(),
                vout: 0,
            },
            deposit_script: tx_setup0.deposit.deposit_script(),
            reclaim_script: tx_setup0.reclaim.reclaim_script(),
        };
        let req0 = deposit_request0.clone();
        // When we validate the deposit request, we fetch the transaction
        // from bitcoin-core's blockchain. The stubs out that response.
        let get_tx_resp0 = GetTxResponse {
            tx: tx_setup0.tx.clone(),
            block_hash,
            confirmations: None,
            block_time: None,
        };

        let tx_setup1 = sbtc::testing::deposits::tx_setup(300, 2000, amount);
        // This one is an invalid deposit request because the deposit
        // script is wrong
        let deposit_request1 = CreateDepositRequest {
            outpoint: bitcoin::OutPoint {
                txid: tx_setup1.tx.compute_txid(),
                vout: 0,
            },
            deposit_script: bitcoin::ScriptBuf::new(),
            reclaim_script: tx_setup1.reclaim.reclaim_script(),
        };
        // The transaction is also in the mempool, even though it is an
        // invalid deposit.
        let get_tx_resp1 = GetTxResponse {
            tx: tx_setup1.tx.clone(),
            block_hash: None,
            confirmations: None,
            block_time: None,
        };

        // This deposit transaction is a fine deposit, it just hasn't been
        // confirmed yet.
        let tx_setup2 = sbtc::testing::deposits::tx_setup(400, 3000, amount);
        let get_tx_resp2 = GetTxResponse {
            tx: tx_setup2.tx.clone(),
            block_hash: None,
            confirmations: None,
            block_time: None,
        };

        let deposit_request2 = CreateDepositRequest {
            outpoint: bitcoin::OutPoint {
                txid: tx_setup2.tx.compute_txid(),
                vout: 0,
            },
            deposit_script: tx_setup2.deposit.deposit_script(),
            reclaim_script: tx_setup2.reclaim.reclaim_script(),
        };

        // Let's add the "responses" to the field that feeds the
        // response to the `BitcoinClient::get_tx` call.
        test_harness.add_deposits(&[
            (get_tx_resp0.tx.compute_txid(), get_tx_resp0),
            (get_tx_resp1.tx.compute_txid(), get_tx_resp1),
            (get_tx_resp2.tx.compute_txid(), get_tx_resp2),
        ]);

        // Add the deposit requests to the pending deposits which
        // would be returned by Emily.
        test_harness.add_pending_deposits(&[deposit_request0, deposit_request1, deposit_request2]);

        // Now we finish setting up the block observer.
        let storage = storage::in_memory::Store::new_shared();
        let block_hash_stream = test_harness.spawn_block_hash_stream();
        let ctx = TestContext::builder()
            .with_storage(storage.clone())
            .with_stacks_client(test_harness.clone())
            .with_emily_client(test_harness.clone())
            .with_bitcoin_client(test_harness.clone())
            .build();

        let mut block_observer = BlockObserver {
            context: ctx,
            stacks_client: test_harness.clone(),
            emily_client: test_harness.clone(),
            bitcoin_blocks: block_hash_stream,
            horizon: 1,
        };

        {
            let db = storage.lock().await;
            assert_eq!(db.deposit_requests.len(), 0);
        }

        block_observer.load_latest_deposit_requests().await.unwrap();
        // Only the transaction from tx_setup0 was valid. Note that, since
        // we are not using a real block hash stored in the database. Our
        // DbRead function won't actually find it. And in prod we won't
        // actually store the deposit request transaction.
        let deposit = {
            let db = storage.lock().await;
            assert_eq!(db.deposit_requests.len(), 1);
            db.deposit_requests.values().next().cloned().unwrap()
        };

        assert_eq!(deposit.outpoint(), req0.outpoint);
    }

    /// Test that `BlockObserver::extract_deposit_requests` after
    /// `BlockObserver::load_latest_deposit_requests` stores validated
    /// deposit requests into "storage".
    #[tokio::test]
    async fn extract_deposit_requests_stores_validated_deposits() {
        let mut rng = rand::rngs::StdRng::seed_from_u64(365);
        let mut test_harness = TestHarness::generate(&mut rng, 20, 0..5);

        // We want the test harness to fetch a block from our
        // "bitcoin-core", which in this case is the test harness. So we
        // use a block hash that the test harness knows about.
        let block_hash = test_harness
            .bitcoin_blocks()
            .first()
            .map(|block| block.block_hash());
        let lock_time = 150;
        let max_fee = 32000;
        let amount = 500_000;

        // We're going to create two deposit requests, the first one valid
        // and the second one invalid. Emily will return both the valid and
        // invalid requests (even though it should've validated them) and
        // BitcoinClient will return the right transaction for both of
        // them.
        let tx_setup0 = sbtc::testing::deposits::tx_setup(lock_time, max_fee, amount);
        let deposit_request0 = CreateDepositRequest {
            outpoint: bitcoin::OutPoint {
                txid: tx_setup0.tx.compute_txid(),
                vout: 0,
            },
            deposit_script: tx_setup0.deposit.deposit_script(),
            reclaim_script: tx_setup0.reclaim.reclaim_script(),
        };
        // When we validate the deposit request, we fetch the transaction
        // from bitcoin-core's blockchain. The stubs out that
        // response.
        let get_tx_resp0 = GetTxResponse {
            tx: tx_setup0.tx.clone(),
            block_hash,
            confirmations: None,
            block_time: None,
        };

        // Let's add the "responses" to the field that feeds the
        // response to the `BitcoinClient::get_tx` call.
        test_harness.add_deposit(get_tx_resp0.tx.compute_txid(), get_tx_resp0);
        // Add the deposit request to the pending deposits which
        // would be returned by Emily.
        test_harness.add_pending_deposit(deposit_request0);

        // Now we finish setting up the block observer.
        let storage = storage::in_memory::Store::new_shared();
        let block_hash_stream = test_harness.spawn_block_hash_stream();
        let ctx = TestContext::builder()
            .with_storage(storage.clone())
            .with_stacks_client(test_harness.clone())
            .with_emily_client(test_harness.clone())
            .with_bitcoin_client(test_harness.clone())
            .build();

        let mut block_observer = BlockObserver {
            context: ctx,
            stacks_client: test_harness.clone(),
            emily_client: test_harness.clone(),
            bitcoin_blocks: block_hash_stream,
            horizon: 1,
        };

        block_observer.load_latest_deposit_requests().await.unwrap();

        let storage = storage.lock().await;
        assert_eq!(storage.deposit_requests.len(), 1);
        let db_outpoint: (BitcoinTxId, u32) = (tx_setup0.tx.compute_txid().into(), 0);
        assert!(storage.deposit_requests.get(&db_outpoint).is_some());

        assert!(storage
            .bitcoin_transactions_to_blocks
            .get(&db_outpoint.0)
            .is_some());
        assert_eq!(
            storage
                .raw_transactions
                .get(db_outpoint.0.as_byte_array())
                .unwrap()
                .tx_type,
            model::TransactionType::DepositRequest
        );
    }

    /// Test that `BlockObserver::extract_sbtc_transactions` takes the
    /// stored signer `scriptPubKey`s and stores all transactions from a
    /// bitcoin block that match one of those `scriptPubkey`s.
    #[tokio::test]
    async fn sbtc_transactions_get_stored() {
        let mut rng = rand::rngs::StdRng::seed_from_u64(46);
        let mut test_harness = TestHarness::generate(&mut rng, 20, 0..5);

        let block_hash = BlockHash::from_byte_array([1u8; 32]);
        // We're going to do the following:
        // 1. pretend that the below bytes represent the signers
        //    `scriptPubKey`. We store it in our datastore along with some
        //    "DKG shares".
        // 2. We then create two transactions, one spending to our
        //    scriptPubKey and another not spending to it.
        // 3. We try "extracting" a block with one transaction that does
        //    not spend to the signers. This one transaction should not be
        //    extracted (we should not see it in storage).
        // 4. We try "extracting" a block with two transactions where one
        //    of them spends to the signers. The one transaction should be
        //    stored in our storage.
        let signers_script_pubkey: ScriptPubKey = fake::Faker.fake_with_rng(&mut rng);

        // We start by storing our `scriptPubKey`.
        let storage = storage::in_memory::Store::new_shared();
        let aggregate_key = PublicKey::dummy_with_rng(&fake::Faker, &mut rng);
        let shares = model::EncryptedDkgShares {
            aggregate_key,
            tweaked_aggregate_key: aggregate_key.signers_tweaked_pubkey().unwrap(),
            script_pubkey: signers_script_pubkey.clone(),
            encrypted_private_shares: Vec::new(),
            public_shares: Vec::new(),
            signer_set_public_keys: vec![aggregate_key],
            signature_share_threshold: 1,
        };
        storage.write_encrypted_dkg_shares(&shares).await.unwrap();

        // Now let's create two transactions, one spending to the signers
        // and another not spending to the signers. We use
        // sbtc::testing::deposits::tx_setup just to quickly create a
        // transaction; any one will do since we will be adding the UTXO
        // that spends to the signer afterward.
        let mut tx_setup0 = sbtc::testing::deposits::tx_setup(0, 0, 100);
        tx_setup0.tx.output.push(TxOut {
            value: Amount::ONE_BTC,
            script_pubkey: signers_script_pubkey.into(),
        });

        // This one does not spend to the signers :(
        let tx_setup1 = sbtc::testing::deposits::tx_setup(1, 10, 2000);
        let txid0 = tx_setup0.tx.compute_txid();
        let txid1 = tx_setup1.tx.compute_txid();

        let response0 = GetTxResponse {
            tx: tx_setup0.tx.clone(),
            block_hash: Some(block_hash),
            confirmations: None,
            block_time: None,
        };
        let response1 = GetTxResponse {
            tx: tx_setup1.tx.clone(),
            block_hash: Some(block_hash),
            confirmations: None,
            block_time: None,
        };
        test_harness.add_deposit(txid0, response0);
        test_harness.add_deposit(txid1, response1);

        let ctx = TestContext::builder()
            .with_storage(storage.clone())
            .with_stacks_client(test_harness.clone())
            .with_emily_client(test_harness.clone())
            .with_bitcoin_client(test_harness.clone())
            .build();

        let block_observer = BlockObserver {
            context: ctx,
            stacks_client: test_harness.clone(),
            emily_client: test_harness.clone(),
            bitcoin_blocks: test_harness.spawn_block_hash_stream(),
            horizon: 1,
        };

        // First we try extracting the transactions from a block that does
        // not contain any transactions spent to the signers
        let txs = [tx_setup1.tx.clone()];
        block_observer
            .extract_sbtc_transactions(block_hash, &txs)
            .await
            .unwrap();

        // We need to change the scope so that the mutex guard is dropped.
        {
            let store = storage.lock().await;
            // Under the hood, bitcoin transactions get stored in the
            // `bitcoin_block_to_transactions` field, so lets check there
            let stored_transactions = store.bitcoin_block_to_transactions.get(&block_hash.into());

            // Nothing should be stored so the map get call should return
            // None.
            assert!(stored_transactions.is_none());
        }

        // Now we try again, but we include the transaction that spends to
        // the signer. This one should turn out differently.
        let txs = [tx_setup0.tx.clone(), tx_setup1.tx.clone()];
        block_observer
            .extract_sbtc_transactions(block_hash, &txs)
            .await
            .unwrap();

        let store = storage.lock().await;
        let stored_transactions = store.bitcoin_block_to_transactions.get(&block_hash.into());

        // Is our one transaction stored? This block hash should now have
        // only one transaction with the expected txid.
        let tx_ids = stored_transactions.unwrap();
        let expected_tx_id = tx_setup0.tx.compute_txid().into();
        assert_eq!(tx_ids.len(), 1);
        assert_eq!(tx_ids[0], expected_tx_id);
    }
}<|MERGE_RESOLUTION|>--- conflicted
+++ resolved
@@ -376,10 +376,7 @@
             .collect();
 
         let db = self.context.get_storage_mut();
-<<<<<<< HEAD
         let btc_rpc = self.context.get_bitcoin_client();
-=======
->>>>>>> 818ac00a
         // Look through all the UTXOs in the given transaction slice and
         // keep the transactions where a UTXO is locked with a
         // `scriptPubKey` controlled by the signers.
@@ -422,32 +419,12 @@
                 block_hash: block_hash.to_byte_array(),
             });
 
-<<<<<<< HEAD
             for prevout in tx_info.to_inputs(&signer_script_pubkeys) {
                 db.write_tx_prevout(&prevout).await?;
             }
 
             for output in tx_info.to_outputs(&signer_script_pubkeys) {
                 db.write_tx_output(&output).await?;
-=======
-            // Let's write the donation to the signer_txos table.
-            if tx_type == model::TransactionType::Donation {
-                let donations =
-                    tx.output.iter().enumerate().filter(|(_, tx_out)| {
-                        signer_script_pubkeys.contains(&tx_out.script_pubkey)
-                    });
-                for (output_index, output) in donations {
-                    let signer_output = SignerOutput {
-                        txid: txid.into(),
-                        output_index: output_index as u32,
-                        script_pubkey: output.script_pubkey.clone().into(),
-                        amount: output.value.to_sat(),
-                        txo_type: model::TxoType::Donation,
-                    };
-                    tracing::debug!(%txid, "writing donation utxo to the database");
-                    db.write_signer_txo(&signer_output).await?;
-                }
->>>>>>> 818ac00a
             }
         }
 
