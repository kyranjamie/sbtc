//! # Transaction signer
//!
//! This module contains the transaction signer, which is the component of the sBTC signer
//! responsible for participating in signing rounds.
//!
//! For more details, see the [`TxSignerEventLoop`] documentation.

use std::collections::BTreeSet;
use std::collections::HashMap;

use crate::blocklist_client;
use crate::config::NetworkKind;
use crate::ecdsa::SignEcdsa as _;
use crate::error;
use crate::error::Error;
use crate::keys::PrivateKey;
use crate::keys::PublicKey;
use crate::message;
use crate::message::StacksTransactionSignRequest;
use crate::network;
use crate::stacks::contracts::AsContractCall;
use crate::stacks::contracts::ContractCall;
use crate::stacks::wallet::MultisigTx;
use crate::stacks::wallet::SignerWallet;
use crate::storage;
use crate::storage::model;
<<<<<<< HEAD

use crate::ecdsa::SignEcdsa as _;
=======
>>>>>>> 1989f507
use crate::wsts_state_machine;

use bitcoin::hashes::Hash;
use futures::StreamExt;
<<<<<<< HEAD
=======
use wsts::net::DkgEnd;
use wsts::net::DkgStatus;
>>>>>>> 1989f507

#[cfg_attr(doc, aquamarine::aquamarine)]
/// # Transaction signer event loop
///
/// This struct contains the implementation of the transaction signer
/// logic. The event loop subscribes to storage update notifications from
/// the block observer, and listens to signer messages over the signer
/// network.
///
/// ## On block observer notification
///
/// When the signer receives a notification from the block observer,
/// indicating that new blocks have been added to the signer state, it must
/// go over each of the pending requests and decide whether to accept or
/// reject it. The decision is then persisted and broadcast to the other
/// signers. The following flowchart illustrates the flow.
///
/// ```mermaid
/// flowchart TD
///     SU[Block observer notification] --> FPR(Fetch pending requests)
///     FPR --> NR(Next request)
///     NR --> |deposit/withdraw| DAR(Decide to accept/reject)
///     NR ----> |none| DONE[Done]
///     DAR --> PD(Persist decision)
///     PD --> BD(Broadcast decision)
///     BD --> NR
/// ```
///
/// ## On signer message
///
/// When the signer receives a message from another signer, it needs to do
/// a few different things depending on the type of the message.
///
/// - **Signer decision**: When receiving a signer decision, the
///   transaction signer only needs to persist the decision to its
///   database.
/// - **Stacks sign request**: When receiving a request to sign a stacks
///   transaction, the signer must verify that it has decided to sign the
///   transaction, and if it has, send a transaction signature back over
///   the network.
/// - **Bitcoin sign request**: When receiving a request to sign a bitcoin
///   transaction, the signer must verify that it has decided to accept all
///   requests that the transaction fulfills. Once verified, the
///   transaction signer creates a dedicated WSTS state machine to
///   participate in a signing round for this transaction. Thereafter, the
///   signer sends a bitcoin transaction sign ack message back over the
///   network to signal its readiness.
/// - **WSTS message**: When receiving a WSTS message, the signer will look
///   up the corresponding state machine and dispatch the WSTS message to
///   it.
///
/// The following flowchart illustrates the process.
///
/// ```mermaid
/// flowchart TD
///     SM[Signer message received] --> |Signer decision| PD(Persist decision)
///
///     SM --> |Stacks sign request| CD1(Check decision)
///     CD1 --> SS(Send signature)
///
///     SM --> |Bitcoin sign request| CD2(Check decision)
///     CD2 --> WSM(Create WSTS state machine)
///     WSM --> ACK(Send Ack message)
///
///     SM --> |WSTS message| RWSM(Relay to WSTS state machine)
/// ```
#[derive(Debug)]
pub struct TxSignerEventLoop<Network, Storage, BlocklistChecker, Rng> {
    /// Interface to the signer network.
    pub network: Network,
    /// Database connection.
    pub storage: Storage,
    /// Blocklist checker.
    pub blocklist_checker: BlocklistChecker,
    /// Notification receiver from the block observer.
    pub block_observer_notifications: tokio::sync::watch::Receiver<()>,
    /// Private key of the signer for network communication.
    pub signer_private_key: PrivateKey,
    /// WSTS state machines for active signing rounds and DKG rounds
    ///
    /// - For signing rounds, the TxID is the ID of the transaction to be
    ///   signed.
    ///
    /// - For DKG rounds, TxID should be the ID of the transaction that
    ///   defined the signer set.
    pub wsts_state_machines: HashMap<bitcoin::Txid, wsts_state_machine::SignerStateMachine>,
    /// The threshold for the signer
    pub threshold: u32,
    /// How many bitcoin blocks back from the chain tip the signer will look for requests.
    pub context_window: u16,
    /// The network we are working in.
    pub network_kind: bitcoin::Network,
    /// Random number generator used for encryption
    pub rng: Rng,
    #[cfg(feature = "testing")]
    /// Optional channel to communicate progress usable for testing
    pub test_observer_tx: Option<tokio::sync::mpsc::Sender<TxSignerEvent>>,
}

/// Event useful for tests
#[derive(Debug, Clone, PartialEq, Eq, Hash, PartialOrd, Ord)]
pub enum TxSignerEvent {
    /// Received a deposit decision
    ReceviedDepositDecision,
    /// Received a withdraw decision
    ReceivedWithdrawDecision,
}

impl<N, S, B, Rng> TxSignerEventLoop<N, S, B, Rng>
where
    N: network::MessageTransfer,
    error::Error: From<N::Error>,
    B: blocklist_client::BlocklistChecker,
    S: storage::DbRead + storage::DbWrite + Send + Sync,
    error::Error: From<<S as storage::DbRead>::Error>,
    error::Error: From<<S as storage::DbWrite>::Error>,
    Rng: rand::RngCore + rand::CryptoRng,
{
    /// Run the signer event loop
    #[tracing::instrument(skip(self))]
    pub async fn run(mut self) -> Result<(), error::Error> {
        loop {
            tokio::select! {
                result = self.block_observer_notifications.changed() => {
                    match result {
                        Ok(()) => self.handle_new_requests().await?,
                        Err(_) => {
                            tracing::info!("block observer notification channel closed");
                            break;
                        }
                    }
                }

                result = self.network.receive() => {
                    match result {
                        Ok(msg) => {
                            let res = self.handle_signer_message(&msg).await;
                            match res {
                                Ok(()) => (),
                                Err(error::Error::InvalidSignature) => (),
                                Err(error) => {
                                    tracing::error!(%error, "fatal signer error");
                                    return Err(error)}
                            }
                        },
                        Err(error) => {
                            tracing::error!(%error,"signer network error");
                            break;
                        }
                    }
                }
            }
        }

        tracing::info!("shutting down transaction signer event loop");
        Ok(())
    }

    #[tracing::instrument(skip(self))]
    async fn handle_new_requests(&mut self) -> Result<(), error::Error> {
        let bitcoin_chain_tip = self
            .storage
            .get_bitcoin_canonical_chain_tip()
            .await?
            .ok_or(error::Error::NoChainTip)?;

        for deposit_request in self
            .get_pending_deposit_requests(&bitcoin_chain_tip)
            .await?
        {
            self.handle_pending_deposit_request(deposit_request, &bitcoin_chain_tip)
                .await?;
        }

        for withdraw_request in self
            .get_pending_withdraw_requests(&bitcoin_chain_tip)
            .await?
        {
            self.handle_pending_withdraw_request(withdraw_request)
                .await?;
        }

        Ok(())
    }

    #[tracing::instrument(skip(self))]
    async fn handle_signer_message(&mut self, msg: &network::Msg) -> Result<(), error::Error> {
        if !msg.verify() {
            tracing::warn!("unable to verify message");
            return Err(error::Error::InvalidSignature);
        }

        // TODO(297): Validate the chain tip against database
        let bitcoin_chain_tip = msg.bitcoin_chain_tip.to_byte_array().to_vec();

        match &msg.inner.payload {
            message::Payload::SignerDepositDecision(decision) => {
                self.persist_received_deposit_decision(decision, msg.signer_pub_key)
                    .await?;
            }

            message::Payload::SignerWithdrawDecision(decision) => {
                self.persist_received_withdraw_decision(decision, msg.signer_pub_key)
                    .await?;
            }

            message::Payload::StacksTransactionSignRequest(_request) => {

                //TODO(255): Implement
            }

            message::Payload::BitcoinTransactionSignRequest(request) => {
                self.handle_bitcoin_transaction_sign_request(request, &bitcoin_chain_tip)
                    .await?;
            }

            message::Payload::WstsMessage(wsts_msg) => {
                self.handle_wsts_message(wsts_msg, &bitcoin_chain_tip)
                    .await?;
            }

            // Message types ignored by the transaction signer
            message::Payload::StacksTransactionSignature(_)
            | message::Payload::BitcoinTransactionSignAck(_) => (),
        };

        Ok(())
    }

    #[tracing::instrument(skip(self))]
    async fn handle_bitcoin_transaction_sign_request(
        &mut self,
        request: &message::BitcoinTransactionSignRequest,
        bitcoin_chain_tip: &model::BitcoinBlockHash,
    ) -> Result<(), error::Error> {
        let is_valid_sign_request = self
            .is_valid_bitcoin_transaction_sign_request(request)
            .await?;

        if is_valid_sign_request {
            let signer_public_keys = self.get_signer_public_keys(bitcoin_chain_tip).await?;

            let new_state_machine = wsts_state_machine::SignerStateMachine::load(
                &mut self.storage,
                request.aggregate_key,
                signer_public_keys,
                self.threshold,
                self.signer_private_key,
            )
            .await?;

            let txid = request.tx.compute_txid();

            self.wsts_state_machines.insert(txid, new_state_machine);

            let msg = message::BitcoinTransactionSignAck {
                txid: request.tx.compute_txid(),
            };

            self.send_message(msg, bitcoin_chain_tip).await?;
        } else {
            tracing::warn!("received invalid sign request");
        }

        Ok(())
    }

    async fn is_valid_bitcoin_transaction_sign_request(
        &mut self,
        _request: &message::BitcoinTransactionSignRequest,
    ) -> Result<bool, error::Error> {
        let signer_pub_key = self.signer_pub_key();
        let _accepted_deposit_requests = self
            .storage
            .get_accepted_deposit_requests(&signer_pub_key)
            .await?;

        // TODO(286): Validate transaction
        // - Ensure all inputs are either accepted deposit requests
        //    or directly spendable by the signers.
        // - Ensure all outputs are either accepted withdrawals
        //    or pays to an approved signer set.
        // - Ensure the transaction fee is lower than the minimum
        //    `max_fee` of any request.

        Ok(true)
    }

    #[tracing::instrument(skip_all)]
    async fn handle_stacks_transaction_sign_request(
        &mut self,
        request: &message::StacksTransactionSignRequest,
        bitcoin_chain_tip: &model::BitcoinBlockHash,
    ) -> Result<(), Error> {
        let is_valid_sign_request = self
            .is_valid_stackstransaction_sign_request(request, bitcoin_chain_tip)
            .await?;

        let wallet = self.load_wallet(request, bitcoin_chain_tip).await?;
        let multi_sig = MultisigTx::new_tx(&request.contract_call, &wallet, request.tx_fee);
        let txid = multi_sig.tx().txid();

        if is_valid_sign_request {
            let signature =
                crate::signature::sign_stacks_tx(multi_sig.tx(), &self.signer_private_key);

            let msg = message::StacksTransactionSignature { txid, signature };

            self.send_message(msg, bitcoin_chain_tip).await?;
        } else {
            tracing::warn!(%txid, "received invalid sign request for stacks tx");
        }

        Ok(())
    }

    /// Load the multi-sig wallet corresponding to the signer set defined
    /// in the last key rotation.
    /// TODO(255): Add a tests
    async fn load_wallet(
        &self,
        request: &StacksTransactionSignRequest,
        bitcoin_chain_tip: &model::BitcoinBlockHash,
    ) -> Result<SignerWallet, Error> {
        let last_key_rotation = self
            .storage
            .get_last_key_rotation(bitcoin_chain_tip)
            .await?
            .ok_or(error::Error::MissingKeyRotation)?;

        let public_keys = last_key_rotation.signer_set.as_slice();
        let signatures_required = last_key_rotation.signatures_required;
        let network_kind = match self.network_kind {
            bitcoin::Network::Bitcoin => NetworkKind::Mainnet,
            _ => NetworkKind::Testnet,
        };
        SignerWallet::new(
            public_keys,
            signatures_required,
            network_kind,
            request.nonce,
        )
    }

    async fn is_valid_stackstransaction_sign_request(
        &mut self,
        request: &message::StacksTransactionSignRequest,
        _bitcoin_chain_tip: &model::BitcoinBlockHash,
    ) -> Result<bool, Error> {
        // TODO(255): Finish the implementation
        match &request.contract_call {
            ContractCall::AcceptWithdrawalV1(contract) => contract.validate(&self.storage).await,
            ContractCall::CompleteDepositV1(contract) => contract.validate(&self.storage).await,
            ContractCall::RejectWithdrawalV1(contract) => contract.validate(&self.storage).await,
            ContractCall::RotateKeysV1(contract) => contract.validate(&self.storage).await,
        }
    }

    #[tracing::instrument(skip(self))]
    async fn handle_wsts_message(
        &mut self,
        msg: &message::WstsMessage,
        bitcoin_chain_tip: &model::BitcoinBlockHash,
    ) -> Result<(), error::Error> {
        tracing::info!("handling message");
        match &msg.inner {
            wsts::net::Message::DkgBegin(_) => {
                let signer_public_keys = self.get_signer_public_keys(bitcoin_chain_tip).await?;

                let state_machine = wsts_state_machine::SignerStateMachine::new(
                    signer_public_keys,
                    self.threshold,
                    self.signer_private_key,
                )?;
                self.wsts_state_machines.insert(msg.txid, state_machine);
                self.relay_message(msg.txid, &msg.inner, bitcoin_chain_tip)
                    .await?;
            }
            wsts::net::Message::DkgPublicShares(_)
            | wsts::net::Message::DkgPrivateBegin(_)
            | wsts::net::Message::DkgPrivateShares(_) => {
                self.relay_message(msg.txid, &msg.inner, bitcoin_chain_tip)
                    .await?;
            }
            wsts::net::Message::DkgEndBegin(_) => {
                self.relay_message(msg.txid, &msg.inner, bitcoin_chain_tip)
                    .await?;
                self.store_dkg_shares(&msg.txid).await?;
            }
            wsts::net::Message::NonceRequest(_) => {
                // TODO(296): Validate that message is the appropriate sighash
                self.relay_message(msg.txid, &msg.inner, bitcoin_chain_tip)
                    .await?;
            }
            wsts::net::Message::SignatureShareRequest(_) => {
                // TODO(296): Validate that message is the appropriate sighash
                self.relay_message(msg.txid, &msg.inner, bitcoin_chain_tip)
                    .await?;
            }
            wsts::net::Message::DkgEnd(DkgEnd { status: DkgStatus::Success, .. }) => {
                tracing::info!("DKG ended in success");
            }
            wsts::net::Message::DkgEnd(DkgEnd {
                status: DkgStatus::Failure(fail),
                ..
            }) => {
                tracing::info!("DKG ended in failure: {fail:?}");
                // TODO(#414): handle DKG failute
            }
            wsts::net::Message::NonceResponse(_)
            | wsts::net::Message::SignatureShareResponse(_) => {
                tracing::debug!("ignoring message");
            }
        }

        Ok(())
    }

    #[tracing::instrument(skip(self))]
    async fn relay_message(
        &mut self,
        txid: bitcoin::Txid,
        msg: &wsts::net::Message,
        bitcoin_chain_tip: &model::BitcoinBlockHash,
    ) -> Result<(), error::Error> {
        let Some(state_machine) = self.wsts_state_machines.get_mut(&txid) else {
            tracing::warn!("missing signing round");
            return Ok(());
        };

        let outbound_messages = state_machine.process(msg).map_err(error::Error::Wsts)?;

        for outbound_message in outbound_messages.iter() {
            // The WSTS state machine assume we read our own messages
            state_machine
                .process(outbound_message)
                .map_err(error::Error::Wsts)?;
        }

        for outbound_message in outbound_messages {
            let msg = message::WstsMessage { txid, inner: outbound_message };

            tracing::debug!(?msg, "sending message");

            self.send_message(msg, bitcoin_chain_tip).await?;
        }

        Ok(())
    }

    /// TODO(#380): This function needs to filter deposit requests based on
    /// time as well. We need to do this because deposit requests are locked
    /// using OP_CSV, which lock up coins based on block hieght or
    /// multiples of 512 seconds measure by the median time past.
    #[tracing::instrument(skip(self))]
    async fn get_pending_deposit_requests(
        &mut self,
        chain_tip: &model::BitcoinBlockHash,
    ) -> Result<Vec<model::DepositRequest>, error::Error> {
        Ok(self
            .storage
            .get_pending_deposit_requests(chain_tip, self.context_window)
            .await?)
    }

    #[tracing::instrument(skip(self))]
    async fn get_pending_withdraw_requests(
        &mut self,
        chain_tip: &model::BitcoinBlockHash,
    ) -> Result<Vec<model::WithdrawRequest>, error::Error> {
        Ok(self
            .storage
            .get_pending_withdraw_requests(chain_tip, self.context_window)
            .await?)
    }

    #[tracing::instrument(skip(self))]
    async fn handle_pending_deposit_request(
        &mut self,
        deposit_request: model::DepositRequest,
        bitcoin_chain_tip: &model::BitcoinBlockHash,
    ) -> Result<(), error::Error> {
        let is_accepted = futures::stream::iter(&deposit_request.sender_addresses)
            .any(|address| async {
                self.blocklist_checker
                    .can_accept(address)
                    .await
                    .unwrap_or(false)
            })
            .await;

        let msg = message::SignerDepositDecision {
            txid: bitcoin::Txid::from_slice(&deposit_request.txid)
                .map_err(error::Error::SliceConversion)?,
            output_index: deposit_request.output_index,
            accepted: is_accepted,
        };

        let signer_decision = model::DepositSigner {
            txid: deposit_request.txid,
            output_index: deposit_request.output_index,
            signer_pub_key: self.signer_pub_key(),
            is_accepted,
        };

        self.storage
            .write_deposit_signer_decision(&signer_decision)
            .await?;

        self.send_message(msg, bitcoin_chain_tip).await?;

        Ok(())
    }

    #[tracing::instrument(skip(self))]
    async fn handle_pending_withdraw_request(
        &mut self,
        withdraw_request: model::WithdrawRequest,
    ) -> Result<(), error::Error> {
        let is_accepted = self
            .blocklist_checker
            .can_accept(&withdraw_request.sender_address)
            .await
            .unwrap_or(false);

        let signer_decision = model::WithdrawSigner {
            request_id: withdraw_request.request_id,
            block_hash: withdraw_request.block_hash,
            signer_pub_key: self.signer_pub_key(),
            is_accepted,
        };

        self.storage
            .write_withdraw_signer_decision(&signer_decision)
            .await?;

        Ok(())
    }

    #[tracing::instrument(skip(self))]
    async fn persist_received_deposit_decision(
        &mut self,
        decision: &message::SignerDepositDecision,
        signer_pub_key: PublicKey,
    ) -> Result<(), error::Error> {
        let signer_decision = model::DepositSigner {
            txid: decision.txid.to_byte_array().to_vec(),
            output_index: decision.output_index,
            signer_pub_key,
            is_accepted: decision.accepted,
        };

        self.storage
            .write_deposit_signer_decision(&signer_decision)
            .await?;

        #[cfg(feature = "testing")]
        if let Some(ref tx) = self.test_observer_tx {
            tx.send(TxSignerEvent::ReceviedDepositDecision)
                .await
                .map_err(|_| error::Error::ObserverDropped)?;
        }

        Ok(())
    }

    #[tracing::instrument(skip(self))]
    async fn persist_received_withdraw_decision(
        &mut self,
        decision: &message::SignerWithdrawDecision,
        signer_pub_key: PublicKey,
    ) -> Result<(), error::Error> {
        let signer_decision = model::WithdrawSigner {
            request_id: decision.request_id,
            block_hash: decision.block_hash.to_vec(),
            signer_pub_key,
            is_accepted: decision.accepted,
        };

        self.storage
            .write_withdraw_signer_decision(&signer_decision)
            .await?;

        #[cfg(feature = "testing")]
        if let Some(ref tx) = self.test_observer_tx {
            tx.send(TxSignerEvent::ReceivedWithdrawDecision)
                .await
                .map_err(|_| error::Error::ObserverDropped)?;
        }

        Ok(())
    }

    #[tracing::instrument(skip(self))]
    async fn store_dkg_shares(&mut self, txid: &bitcoin::Txid) -> Result<(), error::Error> {
        let state_machine = self
            .wsts_state_machines
            .get(txid)
            .ok_or(error::Error::MissingStateMachine)?;

        let encrypted_dkg_shares = state_machine.get_encrypted_dkg_shares(&mut self.rng)?;

        self.storage
            .write_encrypted_dkg_shares(&encrypted_dkg_shares)
            .await?;

        Ok(())
    }

    #[tracing::instrument(skip(self, msg))]
    async fn send_message(
        &mut self,
        msg: impl Into<message::Payload>,
        bitcoin_chain_tip: &model::BitcoinBlockHash,
    ) -> Result<(), error::Error> {
        let bitcoin_chain_tip = bitcoin::BlockHash::from_slice(bitcoin_chain_tip)
            .map_err(error::Error::SliceConversion)?;
        let payload: message::Payload = msg.into();
        let msg = payload
            .to_message(bitcoin_chain_tip)
            .sign_ecdsa(&self.signer_private_key)?;

        self.network.broadcast(msg).await?;

        Ok(())
    }

    #[tracing::instrument(skip(self))]
    async fn get_signer_public_keys(
        &mut self,
        bitcoin_chain_tip: &model::BitcoinBlockHash,
<<<<<<< HEAD
    ) -> Result<BTreeSet<p256k1::ecdsa::PublicKey>, error::Error> {
=======
    ) -> Result<BTreeSet<PublicKey>, error::Error> {
>>>>>>> 1989f507
        let last_key_rotation = self
            .storage
            .get_last_key_rotation(bitcoin_chain_tip)
            .await?
            .ok_or(error::Error::MissingKeyRotation)?;

<<<<<<< HEAD
        last_key_rotation
            .signer_set
            .into_iter()
            .map(|bytes| {
                bytes
                    .as_slice()
                    .try_into()
                    .map_err(|_| error::Error::TypeConversion)
            })
            .collect()
    }

    fn signer_pub_key_model(&self) -> Result<model::PubKey, error::Error> {
        Ok(self.signer_pub_key()?.to_bytes().to_vec())
=======
        let signer_set = last_key_rotation.signer_set.into_iter().collect();

        Ok(signer_set)
>>>>>>> 1989f507
    }

    fn signer_pub_key(&self) -> PublicKey {
        PublicKey::from_private_key(&self.signer_private_key)
    }
}

#[cfg(test)]
mod tests {
    use crate::storage;
    use crate::testing;

    fn test_environment(
    ) -> testing::transaction_signer::TestEnvironment<fn() -> storage::in_memory::SharedStore> {
        let test_model_parameters = testing::storage::model::Params {
            num_bitcoin_blocks: 20,
            num_stacks_blocks_per_bitcoin_block: 3,
            num_deposit_requests_per_block: 5,
            num_withdraw_requests_per_block: 5,
            num_signers_per_request: 0,
        };

        testing::transaction_signer::TestEnvironment {
            storage_constructor: storage::in_memory::Store::new_shared,
            context_window: 3,
            num_signers: 7,
            signing_threshold: 5,
            test_model_parameters,
        }
    }

    #[tokio::test]
    async fn should_store_decisions_for_pending_deposit_requests() {
        test_environment()
            .assert_should_store_decisions_for_pending_deposit_requests()
            .await;
    }

    #[tokio::test]
    async fn should_store_decisions_for_pending_withdraw_requests() {
        test_environment()
            .assert_should_store_decisions_for_pending_withdraw_requests()
            .await;
    }

    #[tokio::test]
    async fn should_store_decisions_received_from_other_signers() {
        test_environment()
            .assert_should_store_decisions_received_from_other_signers()
            .await;
    }

    #[tokio::test]
    async fn should_respond_to_bitcoin_transaction_sign_requests() {
        test_environment()
            .assert_should_respond_to_bitcoin_transaction_sign_requests()
            .await;
    }

    #[tokio::test]
    async fn should_be_able_to_participate_in_dkg() {
        test_environment()
            .assert_should_be_able_to_participate_in_dkg()
            .await;
    }

    #[tokio::test]
    async fn should_be_able_to_participate_in_signing_round() {
        test_environment()
            .assert_should_be_able_to_participate_in_signing_round()
            .await;
    }
}<|MERGE_RESOLUTION|>--- conflicted
+++ resolved
@@ -24,20 +24,12 @@
 use crate::stacks::wallet::SignerWallet;
 use crate::storage;
 use crate::storage::model;
-<<<<<<< HEAD
-
-use crate::ecdsa::SignEcdsa as _;
-=======
->>>>>>> 1989f507
 use crate::wsts_state_machine;
 
 use bitcoin::hashes::Hash;
 use futures::StreamExt;
-<<<<<<< HEAD
-=======
 use wsts::net::DkgEnd;
 use wsts::net::DkgStatus;
->>>>>>> 1989f507
 
 #[cfg_attr(doc, aquamarine::aquamarine)]
 /// # Transaction signer event loop
@@ -669,37 +661,16 @@
     async fn get_signer_public_keys(
         &mut self,
         bitcoin_chain_tip: &model::BitcoinBlockHash,
-<<<<<<< HEAD
-    ) -> Result<BTreeSet<p256k1::ecdsa::PublicKey>, error::Error> {
-=======
     ) -> Result<BTreeSet<PublicKey>, error::Error> {
->>>>>>> 1989f507
         let last_key_rotation = self
             .storage
             .get_last_key_rotation(bitcoin_chain_tip)
             .await?
             .ok_or(error::Error::MissingKeyRotation)?;
 
-<<<<<<< HEAD
-        last_key_rotation
-            .signer_set
-            .into_iter()
-            .map(|bytes| {
-                bytes
-                    .as_slice()
-                    .try_into()
-                    .map_err(|_| error::Error::TypeConversion)
-            })
-            .collect()
-    }
-
-    fn signer_pub_key_model(&self) -> Result<model::PubKey, error::Error> {
-        Ok(self.signer_pub_key()?.to_bytes().to_vec())
-=======
         let signer_set = last_key_rotation.signer_set.into_iter().collect();
 
         Ok(signer_set)
->>>>>>> 1989f507
     }
 
     fn signer_pub_key(&self) -> PublicKey {
